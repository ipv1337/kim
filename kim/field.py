# kim/field.py
# Copyright (C) 2014-2015 the Kim authors and contributors
# <see AUTHORS file>
#
# This module is part of Kim and is released under
# the MIT License: http://www.opensource.org/licenses/mit-license.php

from .exception import FieldError, FieldInvalid, FieldOptsError
from .utils import set_creation_order
from .pipelines import (
    Input, Output,
    StringInput, StringOutput,
    IntegerInput, IntegerOutput,
    NestedInput, NestedOutput
)


class FieldOpts(object):
    """FieldOpts are used to provide configuration options to :class:`.Field`.
    They are designed to allow users to easily provide custom configuration
    options to :class:`.Field` classes.

    Custom :class:`.FieldOpts` classes are set on :class:`.Field` using the
    ``opts_class`` property.

    .. code-block:: python

        class MyFieldOpts(FieldOpts):

            def __init__(self, **opts):

                self.some_property = opts.get('some_property', None)
                super(MyFieldOpts, self).__init__(**opts)

    .. seealso::
        :class:`.Field`
    """

    def __init__(self, **opts):
        """ Construct a new instance of :class:`FieldOpts`
        and set config options

        :param name: Specify the name of the field for data output
        :param required: This field must be present when marshaling
        :param attribute_name: Specify an alternative attr name for data output
        :param source: Specify the name of the attr to use when accessing data
        :param default: Specify a default value for this field
        :param allow_none: Speficy if this fields value can be None
        :param read_only: Speficy if this field should be ignored when marshaling

        :raises: :class:`.FieldOptsError`
        :returns: None
        """

        self._opts = opts

        # set attribute_name, name and source options.
        name = opts.pop('name', None)
        attribute_name = opts.pop('attribute_name', None)
        source = opts.pop('source', None)
        self.set_name(name=name, attribute_name=attribute_name, source=source)

        self.required = opts.pop('required', False)
        self.default = opts.pop('default', None)

        self.allow_none = opts.pop('allow_none', True)
        self.read_only = opts.pop('read_only', False)

        self.validate()

    def validate(self):
        """Allow users to perform checks for required config options.  Concrete
        classes should raise :class:`.FieldError` when invalid configuration
        is encountered.

        A slightly contrived example might be requiring all fields to be
        ``read_only=True``

            from kim.field import FieldOpts

            class MyOpts(FieldOpts):

                def validate(self):

                    if self.read_only is True:
                        raise FieldOptsError('Field cannot be read only')


        :raises: `.FieldOptsError`
        :returns: None
        """
        pass

    def set_name(self, name=None, attribute_name=None, source=None):
        """pragmatically set the name properties for a field.

        :param name: value of name property
        :param attribute_name: value of attribute_name property
        :param source: value of source property

        :returns: None
        """
        self.attribute_name = attribute_name
        self.name = name or self.attribute_name
        self.source = source or self.name

    def get_name(self):
        """return the name property set by :meth:`set_name`

        :rtype: str
        :returns: the name of the field to be used in input/output
        """

        return self.name


class Field(object):
    """Field, as it's name suggests, represents a single key or 'field'
    inside of your mappings.  Much like columns in a database or a csv,
    they provide a way to represent different data types when pusing data
    into and out of your Mappers.

    A core concept of Kims architecture is that of Pipelines.
    Every Field makes use both an Input and Output pipeline which afford users
    a great level of flexibility when it comes to handling data.

    Kim provides a collection of default Field implementations,
    for more complex cases extending Field to create new field types
    couldn't be easier.

    .. code-block:: python

        from kim import Mapper
        from kim import field

        class UserMapper(Mapper):

            id = field.Integer(required=True, read_only=True)
            name = field.String(required=True)
    """

    opts_class = FieldOpts
    input_pipe = Input
    output_pipe = Output

    def __init__(self, *args, **field_opts):
        """Construct a new instance of field.  Each field accepts a set of
        kwargs that will be passed directly to the fields
        defined ``opts_class``.
        """

        try:
            self.opts = self.opts_class(*args, **field_opts)
        except FieldOptsError as e:
            msg = '{0} field has invalid options: {1}' \
                .format(self.__class__.__name__, e.message)
            raise FieldError(msg)

        set_creation_order(self)

    def invalid(self, message):
        """Raise an Exception using the provided ``message``.  This method
        is typically used by pipes to allow :py:class:``~.Field`` to control
        how its errors are handled.

        :param message: A string message used when outputting field errors
        :raises: FieldInvalid
        """

        raise FieldInvalid(message)

    @property
    def name(self):
        """proxy access to the :py:class:`.FieldOpts` defined for this field.

        :rtype: str
        :returns: The value of get_name from FieldOpts
        :raises: :py:class:`.FieldError`

        .. seealso::
            :meth:`.FieldOpts.get_name`
        """

        field_name = self.opts.get_name()
        if not field_name:
            cn = self.__class__.__name__
            raise FieldError('{0} requires {0}.name or '
                             '{0}.attribute_name.  Please provide a `name` '
                             'or `attribute_name` param to {0}'.format(cn))

        return field_name

    @name.setter
    def name(self, name):
        """proxy setting the name property via :meth:`.FieldOpts.set_name`

        :param name: the value to set against FieldOpts.name
        :returns: None

        .. seealso::
            :meth:`.FieldOpts.set_name`
        """
        self.opts.set_name(name)

    def marshal(self, data, output):
        """Run the input pipeline for this field for the given `data` and
        update `output` in place.

        :param data: the full data object the field should be run against
        :param output: the full object the field should output to, in place
        :returns: None
        """

        self.input_pipe().run(self, data, output)

    def serialize(self, obj, output):
        """Run the output pipeline for this field for the given `data` and
        update `output` in place.

        :param data: the full data object the field should be run against
        :param output: the full object the field should output to, in place
        :returns: None
        """

        self.output_pipe().run(self, obj, output)


class String(Field):
    """:class:`.String` represents a value that must be valid
    when passed to str()

    .. code-block:: python

        from kim import Mapper
        from kim import field

        class UserMapper(Mapper):
            __type__ = User

            name = field.String(required=True)

    """

    input_pipe = StringInput
    output_pipe = StringOutput


class Integer(Field):
    """:class:`.Integer` represents a value that must be valid
    when passed to int()

    .. code-block:: python

        from kim import Mapper
        from kim import field

        class UserMapper(Mapper):
            __type__ = User

            id = field.Integer(required=True)

    """

    input_pipe = IntegerInput
    output_pipe = IntegerOutput


<<<<<<< HEAD
class Collection(Field):
    pass
=======
class NestedFieldOpts(FieldOpts):
    """Custom FieldOpts class that provides additional config options for
    :class:`.NestedField`.

    """

    def __init__(self, mapper_or_mapper_name, **kwargs):
        """Construct a new instance of :class:`.NestedFieldOpts`

        :param mapper_or_mapper_name: a required instance of a :class:`Mapper`
            or a valid mapper name
        :param role: specify the name of a role to use on the Nested mapper
        :param collection_class: provide a custom type to be used when
            mapping many nested objects

        """
        self.mapper = mapper_or_mapper_name
        self.role = kwargs.pop('role', '__default__')
        self.collection_class = kwargs.pop('collection_class', list)
        super(NestedFieldOpts, self).__init__(**kwargs)


class Nested(Field):
    """:class:`.Nested` represents an object that is represented by another
    mapper.

    .. code-block:: python

        from kim import Mapper
        from kim import field

        class UserMapper(Mapper):
            __type__ = User

            id = field.String()
            user = field.Nested('OtherMapper', required=True)

    .. seealso::

        :py:class:`.NestedFieldOpts`

    """

    opts_class = NestedFieldOpts
    input_pipe = NestedInput
    output_pipe = NestedOutput

    def get_mapper(self, as_class=False, **mapper_params):
        """Retrieve the specified mapper from the Mapper registry.

        :param mapper_params: A dict of kwarg's to pass to the specified
            mappers constructor
        :param as_class: Return the Mapper class object without
            calling the constructor.  This is typically used when nested
            is mapping many objects.

        :rtype: :py:class:`.Mapper`
        :returns: a new instance of the specified mapper
        """

        from .mapper import get_mapper_from_registry

        mapper = get_mapper_from_registry(self.opts.mapper)
        if as_class:
            return mapper

        return mapper(**mapper_params)
>>>>>>> 2c7f301f
<|MERGE_RESOLUTION|>--- conflicted
+++ resolved
@@ -265,10 +265,6 @@
     output_pipe = IntegerOutput
 
 
-<<<<<<< HEAD
-class Collection(Field):
-    pass
-=======
 class NestedFieldOpts(FieldOpts):
     """Custom FieldOpts class that provides additional config options for
     :class:`.NestedField`.
@@ -336,4 +332,7 @@
             return mapper
 
         return mapper(**mapper_params)
->>>>>>> 2c7f301f
+
+
+class Collection(Field):
+    pass