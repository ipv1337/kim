#!/usr/bin/python
# -*- coding: utf-8 -*-


class TypeABC(object):

    def __init__(self, name, source=None):
        self.name = name
        self.source = source or name

    def get_value(self, source_value):
        return source_value


class String(TypeABC):
    pass


class Integer(TypeABC):
    pass


class Nested(TypeABC):
    """Create a `Nested` mapping from a :class:`kim.mapping.MappingABC`
    or Mapped :class:`kim.serializers.SerializerABC`

<<<<<<< HEAD
    Nested type allow you to build up reusable mapping structures.  They
    can be used to build up complex structures and also support the use
    of `roles` to allow you to affect the mapped types returned in certain
    use cases.

    e.g::
        food = Mapping('food', String('type'), String('name'))
        user_mapping = Mapping('users',
                               String('name'),
                               Nested('foods', food_mapping)

    a Nested type may also specify a role to allow flexibly changing the
    types returned from a nested mapping.  This further increases the
    flexibilty and reusability of mappings.  For example, in certain cases
    when we want to map our food mapping to another mapping, might might not
    always want to return the 'type' field.

    e.g::
        public_food_role = Role('public', 'name')
        food = Mapping('food', String('type'), String('name'))
        user_mapping = Mapping('users',
                               String('name'),
                               Nested('foods', food_mapping,
                                      role=public_food_role)

    In this example that only the `name` field should be included.

    .. seealso::
        :class:`TypeABC`

    """

    def __init__(self, name, mapped=None, role=None, *args, **kwargs):
        """:class:`Nested`

        :param name: name of this `Nested` type
        :param mapped: a :class:`kim.mapping.MappingABC` or Mapped
                   Serializer instance
        :param role: :class:`kim.roles.RolesABC` role

        .. seealso::
            :class:`TypeABC`
        """
=======
    def __init__(self, name, mapped=None,
                 nullable=True, role=None, *args, **kwargs):
>>>>>>> ecc2b9fa

        self._mapping = None
        self.mapping = mapped
        self.role = role

        super(Nested, self).__init__(name, *args, **kwargs)

    @property
    def mapping(self):
        """Getter property to retrieve the mapping for this `Nested` type.

        :returns: self._mapping
        """
        return self._mapping

    @mapping.setter
    def mapping(self, mapped):
<<<<<<< HEAD
        """Setter for mapping property

        the :param:`mapped` arg must be a valid
        :class:`kim.mapping.MappingABC` or Mapped Serializer instance.

        :raises: TypeError
        """

        #TODO sort out the cicular imports
        from .serializers import SerializerABC
=======
        from .serializers import Serializer
>>>>>>> ecc2b9fa
        from .mapping import MappingABC
        if isinstance(mapped, MappingABC):
            self._mapping = mapped
        elif isinstance(mapped, Serializer):
            self._mapping = mapped.__mapping__
        else:
            raise TypeError('Nested() must be called with a '
                            'mapping or a mapped serializer instance')

    def get_mapping(self):
        if self.role:
            return self.role.get_mapping(self.mapping)

        return self.mapping

    def get_value(self, source_value):
        from .mapping import marshal
        return marshal(self.get_mapping(), source_value)<|MERGE_RESOLUTION|>--- conflicted
+++ resolved
@@ -24,7 +24,6 @@
     """Create a `Nested` mapping from a :class:`kim.mapping.MappingABC`
     or Mapped :class:`kim.serializers.SerializerABC`
 
-<<<<<<< HEAD
     Nested type allow you to build up reusable mapping structures.  They
     can be used to build up complex structures and also support the use
     of `roles` to allow you to affect the mapped types returned in certain
@@ -68,10 +67,6 @@
         .. seealso::
             :class:`TypeABC`
         """
-=======
-    def __init__(self, name, mapped=None,
-                 nullable=True, role=None, *args, **kwargs):
->>>>>>> ecc2b9fa
 
         self._mapping = None
         self.mapping = mapped
@@ -89,7 +84,6 @@
 
     @mapping.setter
     def mapping(self, mapped):
-<<<<<<< HEAD
         """Setter for mapping property
 
         the :param:`mapped` arg must be a valid
@@ -99,10 +93,7 @@
         """
 
         #TODO sort out the cicular imports
-        from .serializers import SerializerABC
-=======
         from .serializers import Serializer
->>>>>>> ecc2b9fa
         from .mapping import MappingABC
         if isinstance(mapped, MappingABC):
             self._mapping = mapped
