--- conflicted
+++ resolved
@@ -1,16 +1,9 @@
 import pytest
 import mock
 
-<<<<<<< HEAD
 from kim import (
     MappingInvalid, MapperError, Mapper, PolymorphicMapper, blacklist, Integer,
-    Collection, String, Field)
-=======
-from kim.exception import MappingInvalid, MapperError
-from kim.mapper import Mapper, PolymorphicMapper
-from kim.role import whitelist, blacklist
-from kim.field import Integer, Collection, String
->>>>>>> 8beafdbf
+    Collection, String, whitelist)
 from kim.pipelines import marshaling
 from kim.pipelines import serialization
 
